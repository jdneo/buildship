package org.eclipse.buildship.core.workspace.internal

import com.google.common.base.Optional

import com.gradleware.tooling.toolingmodel.OmniEclipseProject
import com.gradleware.tooling.toolingmodel.OmniEclipseProjectDependency
import com.gradleware.tooling.toolingmodel.OmniExternalDependency

<<<<<<< HEAD
import org.eclipse.core.resources.IProject
=======
import org.eclipse.core.resources.IResource
import org.eclipse.core.runtime.NullProgressMonitor
>>>>>>> 5f586d0a
import org.eclipse.core.runtime.Path
import org.eclipse.jdt.core.IClasspathEntry
import org.eclipse.jdt.core.IJavaProject
import org.eclipse.jdt.core.JavaCore

import org.eclipse.buildship.core.preferences.PersistentModel
import org.eclipse.buildship.core.preferences.internal.DefaultPersistentModel
import org.eclipse.buildship.core.test.fixtures.WorkspaceSpecification
import org.eclipse.buildship.core.workspace.GradleClasspathContainer

class GradleClasspathContainerUpdaterTest extends WorkspaceSpecification {

    IJavaProject project

    void setup() {
        File folder = dir('another')
        File file = file('another/file')
        project = newJavaProject("sample")
        project.project.getFolder('linked_folder').createLink(new Path(folder.absolutePath), IResource.BACKGROUND_REFRESH | IResource.ALLOW_MISSING_LOCAL | IResource.REPLACE, new NullProgressMonitor())
        project.project.getFile('linked_file').createLink(new Path(file.absolutePath), IResource.BACKGROUND_REFRESH | IResource.ALLOW_MISSING_LOCAL | IResource.REPLACE, new NullProgressMonitor())
        project.setRawClasspath([JavaCore.newContainerEntry(GradleClasspathContainer.CONTAINER_PATH)] as IClasspathEntry[], null)
    }

    def "Nonexisting resources are also added to the classpath"() {
        given:
        def file = new File("nonexisting.jar")

        def gradleProject = gradleProjectWithClasspath(
            externalDependency(file)
        )

        when:
        GradleClasspathContainerUpdater.updateFromModel(project, gradleProject, gradleProject.all.toSet(), null)

        then:
        resolvedClasspath[0].entryKind == IClasspathEntry.CPE_LIBRARY
        resolvedClasspath[0].path.toFile() == file.absoluteFile
    }

    def "Folders are valid external dependencies"() {
        given:
        def gradleProject = gradleProjectWithClasspath(
            externalDependency(dir("foo"))
        )
        PersistentModelBuilder persistentModel = builder(project.project)


        when:
        GradleClasspathContainerUpdater.updateFromModel(project, gradleProject, gradleProject.all.toSet(), persistentModel, null)

        then:
        resolvedClasspath[0].entryKind == IClasspathEntry.CPE_LIBRARY
        resolvedClasspath[0].path.toFile() == dir("foo")
    }

    def "Linked files can be added to the classpath"(String path) {
        given:
        def gradleProject = gradleProjectWithClasspath(
            externalDependency(new File(path))
        )

        when:
        GradleClasspathContainerUpdater.updateFromModel(project, gradleProject, gradleProject.all.toSet(), null)

        then:
        resolvedClasspath[0].entryKind == IClasspathEntry.CPE_LIBRARY
        resolvedClasspath[0].path.toPortableString() == '/sample/linked_file'

        where:
        path << ['linked_file', '/linked_file']
    }

    def "Linked folders can be added to the classpath"(String path) {
        given:
        def gradleProject = gradleProjectWithClasspath(
            externalDependency(new File(path))
        )

        when:
        GradleClasspathContainerUpdater.updateFromModel(project, gradleProject, gradleProject.all.toSet(), null)

        then:
        resolvedClasspath[0].entryKind == IClasspathEntry.CPE_LIBRARY
        resolvedClasspath[0].path.toPortableString() == '/sample/linked_folder'

        where:
        path << ['linked_folder', '/linked_folder']
    }

    def "Verify container is only updated on project, if content has changed"(){
        given:
        def gradleProject = gradleProjectWithClasspath(
                externalDependency(dir("foo")),
                externalDependency(dir("bar"))
                )

        expect:
        def initialContainer = gradleClasspathContainer
        initialContainer

        when:
        GradleClasspathContainerUpdater.updateFromModel(project, gradleProject, gradleProject.all.toSet(), null)

        then:
        def modifiedContainer = gradleClasspathContainer
        !modifiedContainer.is(initialContainer)

        when:
        GradleClasspathContainerUpdater.updateFromModel(project, gradleProject, gradleProject.all.toSet(), null)

        then:
        modifiedContainer.is(gradleClasspathContainer)
    }

    OmniEclipseProject gradleProjectWithClasspath(Object... dependencies) {
        Stub(OmniEclipseProject) {
            getExternalDependencies() >> dependencies.findAll { it instanceof OmniExternalDependency }
            getProjectDependencies() >> dependencies.findAll { it instanceof OmniEclipseProjectDependency }
        }
    }

    OmniExternalDependency externalDependency(File location, File sources = null,
                                              File javaDoc = null, boolean exported = false,
                                              Optional attributes = Optional.of([]), Optional rules = Optional.of([])) {
        Stub(OmniExternalDependency) {
            getFile() >> location
            getSource() >> sources
            getJavadoc() >> javaDoc
            isExported() >> exported
            getClasspathAttributes() >> attributes
            getAccessRules() >> rules
        }
    }

    IClasspathEntry[] getResolvedClasspath() {
        project.getResolvedClasspath(false)
    }

<<<<<<< HEAD
    private PersistentModelBuilder builder(IProject project) {
        new PersistentModelBuilder(emptyModel(project))
    }

    private PersistentModel emptyModel(IProject project) {
        new DefaultPersistentModel(project, new Path("build"), [], [], [], [])
=======
    GradleClasspathContainer getGradleClasspathContainer(){
        JavaCore.getClasspathContainer(GradleClasspathContainer.CONTAINER_PATH, project)
>>>>>>> 5f586d0a
    }
}<|MERGE_RESOLUTION|>--- conflicted
+++ resolved
@@ -6,12 +6,9 @@
 import com.gradleware.tooling.toolingmodel.OmniEclipseProjectDependency
 import com.gradleware.tooling.toolingmodel.OmniExternalDependency
 
-<<<<<<< HEAD
 import org.eclipse.core.resources.IProject
-=======
 import org.eclipse.core.resources.IResource
 import org.eclipse.core.runtime.NullProgressMonitor
->>>>>>> 5f586d0a
 import org.eclipse.core.runtime.Path
 import org.eclipse.jdt.core.IClasspathEntry
 import org.eclipse.jdt.core.IJavaProject
@@ -42,9 +39,10 @@
         def gradleProject = gradleProjectWithClasspath(
             externalDependency(file)
         )
+        PersistentModelBuilder persistentModel = builder(project.project)
 
         when:
-        GradleClasspathContainerUpdater.updateFromModel(project, gradleProject, gradleProject.all.toSet(), null)
+        GradleClasspathContainerUpdater.updateFromModel(project, gradleProject, gradleProject.all.toSet(), persistentModel, null)
 
         then:
         resolvedClasspath[0].entryKind == IClasspathEntry.CPE_LIBRARY
@@ -57,7 +55,6 @@
             externalDependency(dir("foo"))
         )
         PersistentModelBuilder persistentModel = builder(project.project)
-
 
         when:
         GradleClasspathContainerUpdater.updateFromModel(project, gradleProject, gradleProject.all.toSet(), persistentModel, null)
@@ -72,9 +69,10 @@
         def gradleProject = gradleProjectWithClasspath(
             externalDependency(new File(path))
         )
+        PersistentModelBuilder persistentModel = builder(project.project)
 
         when:
-        GradleClasspathContainerUpdater.updateFromModel(project, gradleProject, gradleProject.all.toSet(), null)
+        GradleClasspathContainerUpdater.updateFromModel(project, gradleProject, gradleProject.all.toSet(), persistentModel, null)
 
         then:
         resolvedClasspath[0].entryKind == IClasspathEntry.CPE_LIBRARY
@@ -89,9 +87,10 @@
         def gradleProject = gradleProjectWithClasspath(
             externalDependency(new File(path))
         )
+        PersistentModelBuilder persistentModel = builder(project.project)
 
         when:
-        GradleClasspathContainerUpdater.updateFromModel(project, gradleProject, gradleProject.all.toSet(), null)
+        GradleClasspathContainerUpdater.updateFromModel(project, gradleProject, gradleProject.all.toSet(), persistentModel, null)
 
         then:
         resolvedClasspath[0].entryKind == IClasspathEntry.CPE_LIBRARY
@@ -107,20 +106,22 @@
                 externalDependency(dir("foo")),
                 externalDependency(dir("bar"))
                 )
+        PersistentModelBuilder persistentModel = builder(project.project)
 
         expect:
         def initialContainer = gradleClasspathContainer
         initialContainer
 
         when:
-        GradleClasspathContainerUpdater.updateFromModel(project, gradleProject, gradleProject.all.toSet(), null)
+        GradleClasspathContainerUpdater.updateFromModel(project, gradleProject, gradleProject.all.toSet(), persistentModel, null)
 
         then:
         def modifiedContainer = gradleClasspathContainer
         !modifiedContainer.is(initialContainer)
 
         when:
-        GradleClasspathContainerUpdater.updateFromModel(project, gradleProject, gradleProject.all.toSet(), null)
+        persistentModel = builder(persistentModel.build())
+        GradleClasspathContainerUpdater.updateFromModel(project, gradleProject, gradleProject.all.toSet(), persistentModel, null)
 
         then:
         modifiedContainer.is(gradleClasspathContainer)
@@ -150,16 +151,19 @@
         project.getResolvedClasspath(false)
     }
 
-<<<<<<< HEAD
     private PersistentModelBuilder builder(IProject project) {
         new PersistentModelBuilder(emptyModel(project))
     }
 
+    private PersistentModelBuilder builder(PersistentModel model) {
+        new PersistentModelBuilder(model)
+    }
+
     private PersistentModel emptyModel(IProject project) {
         new DefaultPersistentModel(project, new Path("build"), [], [], [], [])
-=======
-    GradleClasspathContainer getGradleClasspathContainer(){
+    }
+
+    GradleClasspathContainer getGradleClasspathContainer() {
         JavaCore.getClasspathContainer(GradleClasspathContainer.CONTAINER_PATH, project)
->>>>>>> 5f586d0a
     }
 }